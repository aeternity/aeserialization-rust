--- conflicted
+++ resolved
@@ -1,8 +1,9 @@
 use rlp::RLPItem;
 
 pub mod id;
-<<<<<<< HEAD
-mod error;
+pub mod contract_code;
+pub mod rlp;
+pub mod error;
 use wasm_bindgen::prelude::*;
 
 // When the `wee_alloc` feature is enabled, use `wee_alloc` as the global
@@ -11,28 +12,9 @@
 #[global_allocator]
 static ALLOC: wee_alloc::WeeAlloc = wee_alloc::WeeAlloc::INIT;
 
-#[wasm_bindgen]
-pub fn encode() -> Vec<u8> {
-    match id::encode(&id::Id{tag: id::Tag::Account,
-                     val: [1,2,3,4,5,6,7,8,9,0,
-                            1,2,3,4,5,6,7,8,9,0,
-                            1,2,3,4,5,6,7,8,9,0,
-                            1,2
-                     ]
-    }) {
-        Ok(b) =>
-            Vec::from(b),
-        _ => panic!(":(((")
-    }
-=======
-pub mod contract_code;
-pub mod rlp;
-mod error;
+pub type Bytes = Vec<u8>;
 
-type Bytes = Vec<u8>;
-
-struct Field {
+pub struct Field {
     name: String,
     val: RLPItem
->>>>>>> 975b9126
 }